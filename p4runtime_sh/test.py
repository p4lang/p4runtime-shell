# Copyright 2019 Barefoot Networks, Inc.
#
# Licensed under the Apache License, Version 2.0 (the "License");
# you may not use this file except in compliance with the License.
# You may obtain a copy of the License at
#
#   http://www.apache.org/licenses/LICENSE-2.0
#
# Unless required by applicable law or agreed to in writing, software
# distributed under the License is distributed on an "AS IS" BASIS,
# WITHOUT WARRANTIES OR CONDITIONS OF ANY KIND, either express or implied.
# See the License for the specific language governing permissions and
# limitations under the License.
#

import os

from callee import Matcher
from concurrent import futures
import google.protobuf.text_format
from google.rpc import code_pb2
import grpc
from io import StringIO
import itertools
import logging
import unittest
from unittest.mock import ANY, Mock, patch
from p4.v1 import p4runtime_pb2, p4runtime_pb2_grpc
from p4.config.v1 import p4info_pb2
from p4runtime_sh.context import P4Type, P4RuntimeEntity
from p4runtime_sh.global_options import global_options
from p4runtime_sh.p4runtime import P4RuntimeException
from p4runtime_sh.utils import UserError
import nose2.tools
from threading import Thread

# ensures that IPython uses a "simple prompt"
# see run_sh() in BaseTestCase for more details
os.environ['IPY_TEST_SIMPLE_PROMPT'] = '1'
import p4runtime_sh.shell as sh  # noqa: E402


class P4RuntimeServicer(p4runtime_pb2_grpc.P4RuntimeServicer):
    def __init__(self):
        self.p4info = p4info_pb2.P4Info()
        self.p4runtime_api_version = "1.3.0"

    def GetForwardingPipelineConfig(self, request, context):
        rep = p4runtime_pb2.GetForwardingPipelineConfigResponse()
        if self.p4info is not None:
            rep.config.p4info.CopyFrom(self.p4info)
        return rep

    def SetForwardingPipelineConfig(self, request, context):
        self.p4info.CopyFrom(request.config.p4info)
        return p4runtime_pb2.SetForwardingPipelineConfigResponse()

    def Write(self, request, context):
        return p4runtime_pb2.WriteResponse()

    def Read(self, request, context):
        yield p4runtime_pb2.ReadResponse()

    def StreamChannel(self, request_iterator, context):
        for req in request_iterator:
            if req.HasField('arbitration'):
                rep = p4runtime_pb2.StreamMessageResponse()
                rep.arbitration.CopyFrom(req.arbitration)
                rep.arbitration.status.code = code_pb2.OK
                yield rep

    def Capabilities(self, request, context):
        rep = p4runtime_pb2.CapabilitiesResponse()
        rep.p4runtime_api_version = self.p4runtime_api_version
        return rep


class BaseTestCase(unittest.TestCase):
    def __init__(self, *args, **kwargs):
        super().__init__(*args, **kwargs)
        self.server = None
        self._p4info_path = "p4runtime_sh/testdata/unittest.p4info.pb.txt"
        self._config_path = "p4runtime_sh/testdata/unittest.bin"

    def serve(self):
        self.server = grpc.server(futures.ThreadPoolExecutor(max_workers=10))
        self.port = self.server.add_insecure_port('[::]:0')
        self.grpc_addr = "localhost:{}".format(self.port)
        logging.debug("Using port {}".format(self.port))
        self.server.start()

    def setUp(self):
        super().setUp()
        self.serve()

    def run_sh(self, args=[]):
        new_args = ["p4runtime-sh", "--grpc-addr", self.grpc_addr] + args
        rc = 0
        stdout = None
        with patch('sys.argv', new_args):
            with patch('sys.stdout', new_callable=StringIO) as mock_stdout:
                # patching input() only works in simple_prompt mode
                # we could also raise EOFError as a side_effect, it seems that it does not required
                # confirmation in simple_prompt mode
                # https://ipython.readthedocs.io/en/stable/config/options/terminal.html#configtrait-TerminalInteractiveShell.simple_prompt
                # the best way to do that is to set IPY_TEST_SIMPLE_PROMPT, but this needs to be
                # done before importing IPython, which we do at the beginning of the file
                # an alternative is to patch the
                # IPython.terminal.interactiveshell.TerminalInteractiveShell object so that the
                # 'simple_prompt' attribute is True.
                with patch('builtins.input', return_value="exit"):
                    try:
                        sh.main()
                    except SystemExit as e:
                        rc = e.code
                    stdout = mock_stdout.getvalue()
        return rc, stdout

    def tearDown(self):
        self.server.stop(None)
        super().tearDown()


class IPythonTestCase(BaseTestCase):
    def setUp(self):
        super().setUp()
        self.servicer = P4RuntimeServicer()
        p4runtime_pb2_grpc.add_P4RuntimeServicer_to_server(self.servicer, self.server)

    def test_run_and_exit(self):
        rc, _ = self.run_sh(args=["--config", ",".join([self._p4info_path, self._config_path])])
        self.assertEqual(rc, 0)

    def test_run_no_config(self):
        rc, _ = self.run_sh(args=[])
        self.assertEqual(rc, 0)


class ProtoCmp(Matcher):
    def __init__(self, expected):
        self.expected = expected

    def match(self, value):
        return value.SerializeToString() == self.expected.SerializeToString()

    def __repr__(self):
        return str(self.expected)


class UnitTestCase(BaseTestCase):
    def setUp(self):
        super().setUp()
        self.device_id = 0
        self.election_id = (0, 1)

        self.servicer = P4RuntimeServicer()
        self.servicer.Write = Mock(spec=[], return_value=p4runtime_pb2.WriteResponse())
        self.servicer.Read = Mock(spec=[], return_value=p4runtime_pb2.ReadResponse())
        p4runtime_pb2_grpc.add_P4RuntimeServicer_to_server(self.servicer, self.server)

        global_options.reset()

        sh.setup(device_id=self.device_id,
                 grpc_addr=self.grpc_addr,
                 election_id=self.election_id,
                 config=sh.FwdPipeConfig(self._p4info_path, self._config_path))

    def tearDown(self):
        sh.teardown()
        super().tearDown()

    def make_write_request(self, update_type, entity_type, expected_txt):
        req = p4runtime_pb2.WriteRequest()
        req.device_id = self.device_id
        req.election_id.high = self.election_id[0]
        req.election_id.low = self.election_id[1]
        update = req.updates.add()
        update.type = update_type
        google.protobuf.text_format.Merge(expected_txt, getattr(update.entity, entity_type.name))
        return req

    def make_read_mock(self, entity):
        def _Read(request, context):
            rep = p4runtime_pb2.ReadResponse()
            rep.entities.add().CopyFrom(entity)
            yield rep
        return _Read

    def simple_read_check(self, entity, obj, entity_type, expect_iterator=True):
        """A very simple and generic check for the read() operation on every entity. It builds a
        Read mock that will return the desired entity. It then calls read() on the provided object
        (TableEntry, CounterEntry, ...) and makes sure that the returned entity is converted
        properly to a Python object."""
        self.servicer.Read.side_effect = self.make_read_mock(entity)
        if expect_iterator:
            entity_read = next(obj.read())
        else:
            entity_read = obj.read()
        self.servicer.Read.assert_called_once_with(ANY, ANY)
        self.assertEqual(str(entity_read.msg()), str(getattr(entity, entity_type.name)))

    @nose2.tools.params((1, 100), (100, 1), (10, 100))
    def test_read_iterator(self, num_reps, num_entities_per_rep):
        ce = sh.CounterEntry("CounterA")

        def gen_entities():
            for i in itertools.count():
                x = p4runtime_pb2.Entity()
                counter_entry = x.counter_entry
                counter_entry.counter_id = 302055013
                counter_entry.index.index = i
                counter_entry.data.packet_count = 100
                yield x

        def make_read_mock(num_reps, num_entities_per_rep):
            it = gen_entities()

            def _Read(request, context):
                for i in range(num_reps):
                    rep = p4runtime_pb2.ReadResponse()
                    for j in range(num_entities_per_rep):
                        rep.entities.add().CopyFrom(next(it))
                    yield rep

            return _Read

        self.servicer.Read.side_effect = make_read_mock(num_reps, num_entities_per_rep)

        cnt = [0]

        def inc(x):
            cnt[0] += 1

        for x in ce.read():
            inc(x)
        self.assertEqual(cnt[0], num_reps * num_entities_per_rep)

        cnt[0] = 0
        ce.read(inc)
        self.assertEqual(cnt[0], num_reps * num_entities_per_rep)

    def test_read_error(self):
        ce = sh.CounterEntry("CounterA")

        def _Read(request, context):
            context.set_code(grpc.StatusCode.INVALID_ARGUMENT)
            yield p4runtime_pb2.ReadResponse()

        self.servicer.Read.side_effect = _Read

        with self.assertRaises(P4RuntimeException):
            next(ce.read())

        with self.assertRaises(P4RuntimeException):
            ce.read(lambda _: True)

    def test_table_entry_exact(self):
        te = sh.TableEntry("ExactOne")(action="actionA")
        te.match["header_test.field32"] = "0x123456"
        te.action["param"] = "aa:bb:cc:dd:ee:ff"
        te.insert()

        expected_entry = """
table_id: 33582705
match {
  field_id: 1
  exact {
    value: "\\x12\\x34\\x56"
  }
}
action {
  action {
    action_id: 16783703
    params {
      param_id: 1
      value: "\\xaa\\xbb\\xcc\\xdd\\xee\\xff"
    }
  }
}
"""

        expected_req = self.make_write_request(
            p4runtime_pb2.Update.INSERT, P4RuntimeEntity.table_entry, expected_entry)

        self.servicer.Write.assert_called_once_with(ProtoCmp(expected_req), ANY)

    def test_canonical_bytestrings_on_off(self):
        def get_te():
            te = sh.TableEntry("ExactOne")(action="actionA")
            te.match["header_test.field32"] = "0x0"
            te.action["param"] = "00:00:11:00:22:33"
            return te

        expected_entry = """
table_id: 33582705
match {
  field_id: 1
  exact {
    value: "\\x00"
  }
}
action {
  action {
    action_id: 16783703
    params {
      param_id: 1
      value: "\\x11\\x00\\x22\\x33"
    }
  }
}
"""
        get_te().insert()
        expected_req = self.make_write_request(
            p4runtime_pb2.Update.INSERT, P4RuntimeEntity.table_entry, expected_entry)
        self.servicer.Write.assert_called_with(ProtoCmp(expected_req), ANY)

        sh.global_options["canonical_bytestrings"] = False  # enable legacy (byte-padded) format

        expected_entry = """
table_id: 33582705
match {
  field_id: 1
  exact {
    value: "\\x00\\x00\\x00\\x00"
  }
}
action {
  action {
    action_id: 16783703
    params {
      param_id: 1
      value: "\\x00\\x00\\x11\\x00\\x22\\x33"
    }
  }
}
"""
        get_te().insert()
        expected_req = self.make_write_request(
            p4runtime_pb2.Update.INSERT, P4RuntimeEntity.table_entry, expected_entry)
        self.servicer.Write.assert_called_with(ProtoCmp(expected_req), ANY)

    @nose2.tools.params(("10.0.0.0/16", "\\x0a\\x00\\x00\\x00", 16),
                        ("10.0.240.0/20", "\\x0a\\x00\\xf0\\x00", 20),
                        ("10.0.15.0/20", "\\x0a\\x00\\x00\\x00", 20))
    def test_table_entry_lpm(self, input_, value, length):
        te = sh.TableEntry("LpmOne")(action="actionA")
        te.match["header_test.field32"] = input_
        te.action["param"] = "aa:bb:cc:dd:ee:ff"
        te.insert()

        # Cannot use format here because it would require escaping all braces,
        # which would make wiriting tests much more annoying
        expected_entry = """
table_id: 33567650
match {
  field_id: 1
  lpm {
    value: "%s"
    prefix_len: %s
  }
}
action {
  action {
    action_id: 16783703
    params {
      param_id: 1
      value: "\\xaa\\xbb\\xcc\\xdd\\xee\\xff"
    }
  }
}
""" % (value, length)

        expected_req = self.make_write_request(
            p4runtime_pb2.Update.INSERT, P4RuntimeEntity.table_entry, expected_entry)

        self.servicer.Write.assert_called_once_with(ProtoCmp(expected_req), ANY)

    def test_table_entry_lpm_dont_care(self):
        te = sh.TableEntry("LpmOne")
        with self.assertRaisesRegex(UserError, "LPM don't care match"):
            te.match["header_test.field32"] = "10.0.0.0/0"

    @nose2.tools.params(("10.0.0.1 &&& 0xff0000ff", "\\x0a\\x00\\x00\\x01", "\\xff\\x00\\x00\\xff"),
                        ("10.0.0.1 &&& 0xff000000", "\\x0a\\x00\\x00\\x00", "\\xff\\x00\\x00\\x00"))
    def test_table_entry_ternary(self, input_, value, mask):
        te = sh.TableEntry("TernaryOne")(action="actionA")
        te.match["header_test.field32"] = input_
        te.action["param"] = "aa:bb:cc:dd:ee:ff"
        te.insert()

        expected_entry = """
table_id: 33584148
match {
  field_id: 1
  ternary {
    value: "%s"
    mask: "%s"
  }
}
action {
  action {
    action_id: 16783703
    params {
      param_id: 1
      value: "\\xaa\\xbb\\xcc\\xdd\\xee\\xff"
    }
  }
}
""" % (value, mask)

        expected_req = self.make_write_request(
            p4runtime_pb2.Update.INSERT, P4RuntimeEntity.table_entry, expected_entry)

        self.servicer.Write.assert_called_once_with(ProtoCmp(expected_req), ANY)

    def test_table_entry_ternary_dont_care(self):
        te = sh.TableEntry("TernaryOne")
        with self.assertRaisesRegex(UserError, "ternary don't care match"):
            te.match["header_test.field32"] = "10.0.0.0&&&0.0.0.0"

    def test_string_match_ekey(self):
        te = sh.TableEntry("StringMatchKeyTable")(action="actionA")
        te.match["f13"] = "16"
        te.action["param"] = "aa:bb:cc:dd:ee:ff"
        te.insert()

        expected_entry = """
table_id: 33554507
match {
  field_id: 1
  exact {
    value: "16"
  }
}
action {
  action {
    action_id: 16783703
    params {
      param_id: 1
      value: "\\xaa\\xbb\\xcc\\xdd\\xee\\xff"
    }
  }
}
"""

        expected_req = self.make_write_request(
            p4runtime_pb2.Update.INSERT, P4RuntimeEntity.table_entry, expected_entry)

        self.servicer.Write.assert_called_once_with(ProtoCmp(expected_req), ANY)

    def test_table_entry_range(self):
        te = sh.TableEntry("RangeOne")(action="actionA")
        te.match["header_test.field32"] = "0..1024"
        te.action["param"] = "aa:bb:cc:dd:ee:ff"
        te.insert()

        expected_entry = """
table_id: 33603558
match {
  field_id: 1
  range {
    low: "\\x00"
    high: "\\x04\\x00"
  }
}
action {
  action {
    action_id: 16783703
    params {
      param_id: 1
      value: "\\xaa\\xbb\\xcc\\xdd\\xee\\xff"
    }
  }
}
"""

        expected_req = self.make_write_request(
            p4runtime_pb2.Update.INSERT, P4RuntimeEntity.table_entry, expected_entry)

        self.servicer.Write.assert_called_once_with(ProtoCmp(expected_req), ANY)

    def test_table_entry_range_dont_care(self):
        te = sh.TableEntry("RangeOne")
        with self.assertRaisesRegex(UserError, "range don't care match"):
            te.match["header_test.field32"] = "0..255.255.255.255"

    def test_table_entry_range_invalid(self):
        te = sh.TableEntry("RangeOne")
        with self.assertRaisesRegex(UserError, "Invalid range match"):
            te.match["header_test.field32"] = "77..22"

    def test_table_entry_optional(self):
        te = sh.TableEntry("OptionalOne")(action="actionA")
        te.match["header_test.field32"] = "0x123456"
        te.action["param"] = "aa:bb:cc:dd:ee:ff"
        te.insert()

        expected_entry = """
table_id: 33611248
match {
  field_id: 1
  optional {
    value: "\\x12\\x34\\x56"
  }
}
action {
  action {
    action_id: 16783703
    params {
      param_id: 1
      value: "\\xaa\\xbb\\xcc\\xdd\\xee\\xff"
    }
  }
}
"""
        expected_req = self.make_write_request(
            p4runtime_pb2.Update.INSERT, P4RuntimeEntity.table_entry, expected_entry)

        self.servicer.Write.assert_called_once_with(ProtoCmp(expected_req), ANY)

    def test_table_direct_with_member_id(self):
        te = sh.TableEntry("ExactOne")
        te.match["header_test.field32"] = "10.0.0.0"
        with self.assertRaisesRegex(UserError, "does not support members"):
            te.member_id = 1

        with self.assertRaisesRegex(UserError, "does not support members"):
            te = sh.TableEntry("ExactOne")(member_id=1)

    def test_table_direct_with_group_id(self):
        te = sh.TableEntry("ExactOne")
        te.match["header_test.field32"] = "10.0.0.0"
        with self.assertRaisesRegex(UserError, "does not support groups"):
            te.group_id = 1

        with self.assertRaisesRegex(UserError, "does not support groups"):
            te = sh.TableEntry("ExactOne")(group_id=1)

    def test_table_indirect(self):
        member = sh.ActionProfileMember("ActProfWS")(member_id=1, action="actionA")
        member.action["param"] = "aa:bb:cc:dd:ee:ff"
        group = sh.ActionProfileGroup("ActProfWS")(group_id=1)
        group.add(member.member_id)

        expected_member = """
action_profile_id: 285237193
member_id: 1
action {
  action_id: 16783703
  params {
    param_id: 1
    value: "\\xaa\\xbb\\xcc\\xdd\\xee\\xff"
  }
}
"""

        expected_group = """
action_profile_id: 285237193
group_id: 1
members {
  member_id: 1
  weight: 1
  watch: 0
}
"""

        expected_entry_1 = """
table_id: 33586946
match {
  field_id: 1
  exact {
    value: "\\x0a\\x00\\x00\\x00"
  }
}
action {
  action_profile_member_id: 1
}
"""

        expected_entry_2 = """
table_id: 33586946
match {
  field_id: 1
  exact {
    value: "\\x0a\\x00\\x00\\x00"
  }
}
action {
  action_profile_group_id: 1
}
"""

        expected_req = self.make_write_request(
            p4runtime_pb2.Update.INSERT, P4RuntimeEntity.action_profile_member, expected_member)
        member.insert()
        self.servicer.Write.assert_called_with(ProtoCmp(expected_req), ANY)

        expected_req = self.make_write_request(
            p4runtime_pb2.Update.INSERT, P4RuntimeEntity.action_profile_group, expected_group)
        group.insert()
        self.servicer.Write.assert_called_with(ProtoCmp(expected_req), ANY)

        te = sh.TableEntry("IndirectWS")
        te.match["header_test.field32"] = "10.0.0.0"
        te.member_id = member.member_id
        te.insert()

        expected_req = self.make_write_request(
            p4runtime_pb2.Update.INSERT, P4RuntimeEntity.table_entry, expected_entry_1)
        self.servicer.Write.assert_called_with(ProtoCmp(expected_req), ANY)

        te.group_id = group.group_id
        te.modify()

        expected_req = self.make_write_request(
            p4runtime_pb2.Update.MODIFY, P4RuntimeEntity.table_entry, expected_entry_2)
        self.servicer.Write.assert_called_with(ProtoCmp(expected_req), ANY)

    def test_table_indirect_with_direct_action(self):
        te = sh.TableEntry("IndirectWS")
        te.match["header_test.field32"] = "10.0.0.0"
        with self.assertRaisesRegex(UserError, "does not support direct actions"):
            te.action = sh.Action("actionA")

        with self.assertRaisesRegex(UserError, "does not support direct actions"):
            te = sh.TableEntry("IndirectWS")(action="actionA")

    def test_table_metadata(self):
        te = sh.TableEntry("ExactOne")(action="actionA")
        te.metadata = b"abcdef\x00\xff"
        te.insert()

        expected_entry = """
table_id: 33582705
action {
  action {
    action_id: 16783703
  }
}
metadata: "abcdef\\x00\\xff"
"""

        expected_req = self.make_write_request(
            p4runtime_pb2.Update.INSERT, P4RuntimeEntity.table_entry, expected_entry)
        self.servicer.Write.assert_called_once_with(ProtoCmp(expected_req), ANY)

    def test_table_indirect_oneshot(self):
        te = sh.TableEntry("IndirectWS")
        te.match["header_test.field32"] = "10.0.0.0"
        a1 = sh.Action("actionA")
        a1["param"] = "aa:bb:cc:dd:ee:ff"
        a2 = sh.Action("actionB")
        a2["param"] = "10"
        te.oneshot.add(a1).add(a2, weight=2)

        expected_entry = """
table_id: 33586946
match {
  field_id: 1
  exact {
    value: "\\x0a\\x00\\x00\\x00"
  }
}
action {
  action_profile_action_set {
    action_profile_actions {
      action {
        action_id: 16783703
        params {
          param_id: 1
          value: "\\xaa\\xbb\\xcc\\xdd\\xee\\xff"
        }
      }
      weight: 1
      watch: 0
    }
    action_profile_actions {
      action {
        action_id: 16809468
        params {
          param_id: 1
          value: "\\x0a"
        }
      }
      weight: 2
      watch: 0
    }
  }
}
"""

        te.insert()

        expected_req = self.make_write_request(
            p4runtime_pb2.Update.INSERT, P4RuntimeEntity.table_entry, expected_entry)
        self.servicer.Write.assert_called_once_with(ProtoCmp(expected_req), ANY)

        self.simple_read_check(expected_req.updates[0].entity, te, P4RuntimeEntity.table_entry)

    def test_table_info(self):
        t = sh.P4Objects(P4Type.table)["ExactOne"]
        expected = """
preamble {
  id: 33582705
  name: "ExactOne"
  alias: "ExactOne"
}
match_fields {
  id: 1
  name: "header_test.field32"
  bitwidth: 32
  match_type: EXACT
}
action_refs {
  id: 16783703 ("actionA")
}
action_refs {
  id: 16809468 ("actionB")
}
action_refs {
  id: 16800567 ("NoAction")
  annotations: "@defaultonly"
  scope: DEFAULT_ONLY
}
direct_resource_ids: 318768298 ("ExactOne_counter")
direct_resource_ids: 352326600 ("ExactOne_meter")
size: 512
"""
        self.assertIn(str(t), expected)

    def test_counter_entry(self):
        ce = sh.CounterEntry("CounterA")
        ce.index = 99
        ce.packet_count = 100
        expected_entry = """
counter_id: 302055013
index {
  index: 99
}
data {
  packet_count: 100
}
"""
        expected_req = self.make_write_request(
            p4runtime_pb2.Update.MODIFY, P4RuntimeEntity.counter_entry, expected_entry)
        ce.modify()
        self.servicer.Write.assert_called_with(ProtoCmp(expected_req), ANY)

        self.simple_read_check(expected_req.updates[0].entity, ce, P4RuntimeEntity.counter_entry)

        ce.index = None
        expected_entry = """
counter_id: 302055013
data {
  packet_count: 100
}
"""
        expected_req = self.make_write_request(
            p4runtime_pb2.Update.MODIFY, P4RuntimeEntity.counter_entry, expected_entry)
        ce.modify()
        self.servicer.Write.assert_called_with(ProtoCmp(expected_req), ANY)

    def test_counter_entry_invalid(self):
        ce = sh.CounterEntry("CounterA")
        ce.index = 99
        with self.assertRaisesRegex(UserError, "Counter 'CounterA' is of type 'PACKETS'"):
            ce.byte_count = 1
        self.assertIsNone(ce._data)
        with self.assertRaisesRegex(UserError, "Counter 'CounterA' is of type 'PACKETS'"):
            ce.data.byte_count = 1
        self.assertIsNotNone(ce._data)

    def test_direct_counter_entry(self):
        ce = sh.DirectCounterEntry("ExactOne_counter")
        ce.table_entry.match["header_test.field32"] = "10.0.0.0"
        ce.packet_count = 100
        expected_entry = """
table_entry {
  table_id: 33582705
  match {
    field_id: 1
    exact {
      value: "\\x0a\\x00\\x00\\x00"
    }
  }
}
data {
  packet_count: 100
}
"""
        expected_req = self.make_write_request(
            p4runtime_pb2.Update.MODIFY, P4RuntimeEntity.direct_counter_entry, expected_entry)
        ce.modify()
        self.servicer.Write.assert_called_with(ProtoCmp(expected_req), ANY)

        self.simple_read_check(
            expected_req.updates[0].entity, ce, P4RuntimeEntity.direct_counter_entry)

        ce.table_entry = None
        expected_entry = """
table_entry {
  table_id: 33582705
}
data {
  packet_count: 100
}
"""
        expected_req = self.make_write_request(
            p4runtime_pb2.Update.MODIFY, P4RuntimeEntity.direct_counter_entry, expected_entry)
        ce.modify()
        self.servicer.Write.assert_called_with(ProtoCmp(expected_req), ANY)

    def test_direct_counter_entry_2(self):
        te = sh.TableEntry("ExactOne")(action="actionA")
        te.match["header_test.field32"] = "10.0.0.0"
        te.action["param"] = "aa:bb:cc:dd:ee:ff"
        te.counter_data.packet_count = 100
        expected_entry = """
table_id: 33582705
match {
  field_id: 1
  exact {
    value: "\\x0a\\x00\\x00\\x00"
  }
}
action {
  action {
    action_id: 16783703
    params {
      param_id: 1
      value: "\\xaa\\xbb\\xcc\\xdd\\xee\\xff"
    }
  }
}
counter_data {
  packet_count: 100
}
"""
        expected_req = self.make_write_request(
            p4runtime_pb2.Update.INSERT, P4RuntimeEntity.table_entry, expected_entry)
        te.insert()
        self.servicer.Write.assert_called_once_with(ProtoCmp(expected_req), ANY)

        self.simple_read_check(expected_req.updates[0].entity, te, P4RuntimeEntity.table_entry)

    def test_direct_counter_entry_invalid(self):
        ce = sh.DirectCounterEntry("ExactOne_counter")
        with self.assertRaisesRegex(UserError, "table_entry must be an instance of TableEntry"):
            ce.table_entry = 0xbad
        with self.assertRaisesRegex(UserError, "This DirectCounterEntry is for table"):
            ce.table_entry = sh.TableEntry("TernaryOne")
        with self.assertRaisesRegex(UserError, "Direct counters are not index-based"):
            ce.index = 1

        te = sh.TableEntry("LpmOne")(action="actionA")
        with self.assertRaisesRegex(UserError, "Table has no direct counter"):
            te.counter_data.packet_count = 100

        te = sh.TableEntry("ExactOne")(action="actionA")
        with self.assertRaisesRegex(UserError, "Counter 'ExactOne_counter' is of type 'PACKETS"):
            te.counter_data.byte_count = 100

    def test_meter_entry(self):
        ce = sh.MeterEntry("MeterA")
        ce.index = 99
        ce.cir = 1
        ce.cburst = 2
        ce.pir = 3
        ce.pburst = 4
        expected_entry = """
meter_id: 335597387
index {
  index: 99
}
config {
  cir: 1
  cburst: 2
  pir: 3
  pburst: 4
}
"""
        expected_req = self.make_write_request(
            p4runtime_pb2.Update.MODIFY, P4RuntimeEntity.meter_entry, expected_entry)
        ce.modify()
        self.servicer.Write.assert_called_with(ProtoCmp(expected_req), ANY)

        self.simple_read_check(expected_req.updates[0].entity, ce, P4RuntimeEntity.meter_entry)

        ce.index = None
        expected_entry = """
meter_id: 335597387
config {
  cir: 1
  cburst: 2
  pir: 3
  pburst: 4
}
"""
        expected_req = self.make_write_request(
            p4runtime_pb2.Update.MODIFY, P4RuntimeEntity.meter_entry, expected_entry)
        ce.modify()
        self.servicer.Write.assert_called_with(ProtoCmp(expected_req), ANY)

    def test_direct_meter_entry(self):
        ce = sh.DirectMeterEntry("ExactOne_meter")
        ce.table_entry.match["header_test.field32"] = "10.0.0.0"
        ce.cir = 1
        ce.cburst = 2
        ce.pir = 3
        ce.pburst = 4
        expected_entry = """
table_entry {
  table_id: 33582705
  match {
    field_id: 1
    exact {
      value: "\\x0a\\x00\\x00\\x00"
    }
  }
}
config {
  cir: 1
  cburst: 2
  pir: 3
  pburst: 4
}
"""
        expected_req = self.make_write_request(
            p4runtime_pb2.Update.MODIFY, P4RuntimeEntity.direct_meter_entry, expected_entry)
        ce.modify()
        self.servicer.Write.assert_called_with(ProtoCmp(expected_req), ANY)

        self.simple_read_check(
            expected_req.updates[0].entity, ce, P4RuntimeEntity.direct_meter_entry)

        ce.table_entry = None
        expected_entry = """
table_entry {
  table_id: 33582705
}
config {
  cir: 1
  cburst: 2
  pir: 3
  pburst: 4
}
"""
        expected_req = self.make_write_request(
            p4runtime_pb2.Update.MODIFY, P4RuntimeEntity.direct_meter_entry, expected_entry)
        ce.modify()
        self.servicer.Write.assert_called_with(ProtoCmp(expected_req), ANY)

    def test_direct_meter_entry_2(self):
        te = sh.TableEntry("ExactOne")(action="actionA")
        te.match["header_test.field32"] = "10.0.0.0"
        te.action["param"] = "aa:bb:cc:dd:ee:ff"
        te.meter_config.cir = 1
        te.meter_config.cburst = 2
        te.meter_config.pir = 3
        te.meter_config.pburst = 4
        expected_entry = """
table_id: 33582705
match {
  field_id: 1
  exact {
    value: "\\x0a\\x00\\x00\\x00"
  }
}
action {
  action {
    action_id: 16783703
    params {
      param_id: 1
      value: "\\xaa\\xbb\\xcc\\xdd\\xee\\xff"
    }
  }
}
meter_config {
  cir: 1
  cburst: 2
  pir: 3
  pburst: 4
}
"""
        expected_req = self.make_write_request(
            p4runtime_pb2.Update.INSERT, P4RuntimeEntity.table_entry, expected_entry)
        te.insert()
        self.servicer.Write.assert_called_once_with(ProtoCmp(expected_req), ANY)

        self.simple_read_check(expected_req.updates[0].entity, te, P4RuntimeEntity.table_entry)

    def test_direct_meter_entry_invalid(self):
        ce = sh.DirectMeterEntry("ExactOne_meter")
        with self.assertRaisesRegex(UserError, "table_entry must be an instance of TableEntry"):
            ce.table_entry = 0xbad
        with self.assertRaisesRegex(UserError, "This DirectMeterEntry is for table"):
            ce.table_entry = sh.TableEntry("TernaryOne")
        with self.assertRaisesRegex(UserError, "Direct meters are not index-based"):
            ce.index = 1

        te = sh.TableEntry("LpmOne")(action="actionA")
        with self.assertRaisesRegex(UserError, "Table has no direct meter"):
            te.meter_config.cir = 100

    @nose2.tools.params((sh.CounterEntry, "CounterA"), (sh.DirectCounterEntry, "ExactOne_counter"),
                        (sh.MeterEntry, "MeterA"), (sh.DirectMeterEntry, "ExactOne_meter"))
    def test_modify_only(self, cls, name):
        e = cls(name)

        with self.assertRaisesRegex(NotImplementedError, "Insert not supported"):
            e.insert()
        self.assertNotIn("insert", dir(e))

        with self.assertRaisesRegex(NotImplementedError, "Delete not supported"):
            e.delete()
        self.assertNotIn("delete", dir(e))

    def test_multicast_group_entry(self):
        mcge = sh.MulticastGroupEntry(1)
        mcge.add(1, 1).add(1, 2).add(2, 3)

        expected_entry = """
multicast_group_entry {
  multicast_group_id: 1
  replicas {
    egress_port: 1
    instance: 1
  }
  replicas {
    egress_port: 1
    instance: 2
  }
  replicas {
    egress_port: 2
    instance: 3
  }
}
"""

        mcge.insert()

        expected_req = self.make_write_request(
            p4runtime_pb2.Update.INSERT,
            P4RuntimeEntity.packet_replication_engine_entry,
            expected_entry)
        self.servicer.Write.assert_called_once_with(ProtoCmp(expected_req), ANY)

        self.simple_read_check(
            expected_req.updates[0].entity, mcge, P4RuntimeEntity.packet_replication_engine_entry,
            expect_iterator=False)

    def test_multicast_group_entry_invalid(self):
        mcge = sh.MulticastGroupEntry()
        mcge.add(1, 1)
        with self.assertRaisesRegex(UserError, "0 is not a valid group_id"):
            mcge.insert()

    def test_clone_session_entry(self):
        cse = sh.CloneSessionEntry(1)
        cse.add(1, 1).add(1, 2).add(2, 3)

        expected_entry = """
clone_session_entry {
  session_id: 1
  replicas {
    egress_port: 1
    instance: 1
  }
  replicas {
    egress_port: 1
    instance: 2
  }
  replicas {
    egress_port: 2
    instance: 3
  }
}
"""

        cse.insert()

        expected_req = self.make_write_request(
            p4runtime_pb2.Update.INSERT,
            P4RuntimeEntity.packet_replication_engine_entry,
            expected_entry)
        self.servicer.Write.assert_called_once_with(ProtoCmp(expected_req), ANY)

        self.simple_read_check(
            expected_req.updates[0].entity, cse, P4RuntimeEntity.packet_replication_engine_entry,
            expect_iterator=False)

    def test_p4runtime_api_version(self):
        version = sh.APIVersion()
        self.assertEqual(version, self.servicer.p4runtime_api_version)

<<<<<<< HEAD
    def test_packet_in_sniff(self):
        # In this tests we will send a packet-in message from the servicer and check if
        # packet_in.sniff method works
        msg = p4runtime_pb2.StreamMessageResponse()
        msg.packet.payload = b'Random packet-in payload'
        md = p4runtime_pb2.PacketMetadata()
        md.metadata_id = 1
        md.value = b'\x00\x01'
        msg.packet.metadata.append(md)

        # Have to sniff the packet in another thread since this blocks the thread
        packet_in = sh.PacketIn()
        captured_packet = []

        def _sniff_packet(captured_packet):
            captured_packet += packet_in.sniff(timeout=1)
        _t = Thread(target=_sniff_packet, args=(captured_packet, ))
        _t.start()

        # TODO: modify the servicer to send stream message?
        sh.client.stream_in_q["packet"].put(msg)
        _t.join()

        self.assertEqual(len(captured_packet), 1)
        self.assertEqual(captured_packet[0],  msg)

    def test_packet_out(self):
        expected_msg = p4runtime_pb2.StreamMessageRequest()
        expected_msg.packet.payload = b'Random packet-out payload'
        md = p4runtime_pb2.PacketMetadata()
        md.metadata_id = 1
        md.value = b'\x00\x01'
        expected_msg.packet.metadata.append(md)

        packet_out = sh.PacketOut()
        packet_out.payload = b'Random packet-out payload'
        packet_out.metadata['egress_port'] = '1'
        packet_out.send()

        actual_msg = sh.client.stream_out_q.get()
        self.assertEqual(actual_msg, expected_msg)
=======
    def test_global_options(self):
        option_name = "canonical_bytestrings"
        options = sh.global_options
        self.assertEqual(options[option_name], True)
        options[option_name] = False
        self.assertEqual(options.get(option_name), False)
        options.reset()
        self.assertEqual(options.get(option_name), True)
        options.set(option_name, False)
        self.assertEqual(options[option_name], False)

    def test_global_options_invalid(self):
        with self.assertRaisesRegex(UserError, "Unknown option name"):
            sh.global_options["foo"]
        with self.assertRaisesRegex(UserError, "Invalid value type"):
            sh.global_options["canonical_bytestrings"] = "bar"
>>>>>>> 77746e73


class P4RuntimeClientTestCase(BaseTestCase):
    def setUp(self):
        super().setUp()
        self.device_id = 0
        self.election_id = (0, 1)

        self.servicer = P4RuntimeServicer()
        self.servicer.Write = Mock(spec=[], return_value=p4runtime_pb2.WriteResponse())
        self.servicer.Read = Mock(spec=[], return_value=p4runtime_pb2.ReadResponse())
        # Starting with gRPC 1.20.0, the server code checks for the presence of an
        # experimental_non_blocking
        # (https://github.com/grpc/grpc/blob/v1.20.0/src/python/grpcio/grpc/_server.py#L532). We
        # need to make sure it is *not* present with spec=[].
        self.servicer.StreamChannel = Mock(spec=[])
        p4runtime_pb2_grpc.add_P4RuntimeServicer_to_server(self.servicer, self.server)

    def test_arbitration_backup(self):
        def StreamChannelMock(request_iterator, context):
            for req in request_iterator:
                if req.HasField('arbitration'):
                    rep = p4runtime_pb2.StreamMessageResponse()
                    rep.arbitration.CopyFrom(req.arbitration)
                    rep.arbitration.status.code = code_pb2.ALREADY_EXISTS
                    yield rep
        self.servicer.StreamChannel.side_effect = StreamChannelMock

        with patch('sys.stdout', new_callable=StringIO) as mock_stdout:
            client = sh.P4RuntimeClient(self.device_id, self.grpc_addr, (0, 1))
            self.assertIn("You are not the primary client", mock_stdout.getvalue())
            self.servicer.StreamChannel.assert_called_once_with(ANY, ANY)
            client.tear_down()<|MERGE_RESOLUTION|>--- conflicted
+++ resolved
@@ -1093,49 +1093,6 @@
         version = sh.APIVersion()
         self.assertEqual(version, self.servicer.p4runtime_api_version)
 
-<<<<<<< HEAD
-    def test_packet_in_sniff(self):
-        # In this tests we will send a packet-in message from the servicer and check if
-        # packet_in.sniff method works
-        msg = p4runtime_pb2.StreamMessageResponse()
-        msg.packet.payload = b'Random packet-in payload'
-        md = p4runtime_pb2.PacketMetadata()
-        md.metadata_id = 1
-        md.value = b'\x00\x01'
-        msg.packet.metadata.append(md)
-
-        # Have to sniff the packet in another thread since this blocks the thread
-        packet_in = sh.PacketIn()
-        captured_packet = []
-
-        def _sniff_packet(captured_packet):
-            captured_packet += packet_in.sniff(timeout=1)
-        _t = Thread(target=_sniff_packet, args=(captured_packet, ))
-        _t.start()
-
-        # TODO: modify the servicer to send stream message?
-        sh.client.stream_in_q["packet"].put(msg)
-        _t.join()
-
-        self.assertEqual(len(captured_packet), 1)
-        self.assertEqual(captured_packet[0],  msg)
-
-    def test_packet_out(self):
-        expected_msg = p4runtime_pb2.StreamMessageRequest()
-        expected_msg.packet.payload = b'Random packet-out payload'
-        md = p4runtime_pb2.PacketMetadata()
-        md.metadata_id = 1
-        md.value = b'\x00\x01'
-        expected_msg.packet.metadata.append(md)
-
-        packet_out = sh.PacketOut()
-        packet_out.payload = b'Random packet-out payload'
-        packet_out.metadata['egress_port'] = '1'
-        packet_out.send()
-
-        actual_msg = sh.client.stream_out_q.get()
-        self.assertEqual(actual_msg, expected_msg)
-=======
     def test_global_options(self):
         option_name = "canonical_bytestrings"
         options = sh.global_options
@@ -1152,7 +1109,48 @@
             sh.global_options["foo"]
         with self.assertRaisesRegex(UserError, "Invalid value type"):
             sh.global_options["canonical_bytestrings"] = "bar"
->>>>>>> 77746e73
+
+    def test_packet_in(self):
+        # In this tests we will send a packet-in message from the servicer and check if
+        # packet_in.sniff method works
+        msg = p4runtime_pb2.StreamMessageResponse()
+        msg.packet.payload = b'Random packet-in payload'
+        md = p4runtime_pb2.PacketMetadata()
+        md.metadata_id = 1
+        md.value = b'\x00\x01'
+        msg.packet.metadata.append(md)
+
+        # Have to sniff the packet in another thread since this blocks the thread
+        packet_in = sh.PacketIn()
+        captured_packet = []
+
+        def _sniff_packet(captured_packet):
+            captured_packet += packet_in.sniff(timeout=1)
+        _t = Thread(target=_sniff_packet, args=(captured_packet, ))
+        _t.start()
+
+        # TODO: modify the servicer to send stream message?
+        sh.client.stream_in_q["packet"].put(msg)
+        _t.join()
+
+        self.assertEqual(len(captured_packet), 1)
+        self.assertEqual(captured_packet[0],  msg)
+
+    def test_packet_out(self):
+        expected_msg = p4runtime_pb2.StreamMessageRequest()
+        expected_msg.packet.payload = b'Random packet-out payload'
+        md = p4runtime_pb2.PacketMetadata()
+        md.metadata_id = 1
+        md.value = b'\x00\x01'
+        expected_msg.packet.metadata.append(md)
+
+        packet_out = sh.PacketOut()
+        packet_out.payload = b'Random packet-out payload'
+        packet_out.metadata['egress_port'] = '1'
+        packet_out.send()
+
+        actual_msg = sh.client.stream_out_q.get()
+        self.assertEqual(actual_msg, expected_msg)
 
 
 class P4RuntimeClientTestCase(BaseTestCase):
