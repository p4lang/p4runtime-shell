pkg_info {
  arch: "v1model"
}
tables {
  preamble {
    id: 33582705
    name: "ExactOne"
    alias: "ExactOne"
  }
  match_fields {
    id: 1
    name: "header_test.field32"
    bitwidth: 32
    match_type: EXACT
  }
  action_refs {
    id: 16783703
  }
  action_refs {
    id: 16809468
  }
  action_refs {
    id: 16800567
    annotations: "@defaultonly"
    scope: DEFAULT_ONLY
  }
  direct_resource_ids: 318768298
  direct_resource_ids: 352326600
  size: 512
}
tables {
  preamble {
    id: 33567650
    name: "LpmOne"
    alias: "LpmOne"
  }
  match_fields {
    id: 1
    name: "header_test.field32"
    bitwidth: 32
    match_type: LPM
  }
  action_refs {
    id: 16783703
  }
  action_refs {
    id: 16800567
    annotations: "@defaultonly"
    scope: DEFAULT_ONLY
  }
  size: 512
}
tables {
  preamble {
    id: 33584148
    name: "TernaryOne"
    alias: "TernaryOne"
  }
  match_fields {
    id: 1
    name: "header_test.field32"
    bitwidth: 32
    match_type: TERNARY
  }
  action_refs {
    id: 16783703
  }
  action_refs {
    id: 16800567
    annotations: "@defaultonly"
    scope: DEFAULT_ONLY
  }
  size: 512
}
tables {
  preamble {
    id: 33562808
    name: "TernaryTwo"
    alias: "TernaryTwo"
  }
  match_fields {
    id: 1
    name: "header_test.field32"
    bitwidth: 32
    match_type: TERNARY
  }
  match_fields {
    id: 2
    name: "header_test.field16"
    bitwidth: 16
    match_type: TERNARY
  }
  action_refs {
    id: 16783703
  }
  action_refs {
    id: 16800567
    annotations: "@defaultonly"
    scope: DEFAULT_ONLY
  }
  size: 512
}
tables {
  preamble {
    id: 33603558
    name: "RangeOne"
    alias: "RangeOne"
  }
  match_fields {
    id: 1
    name: "header_test.field32"
    bitwidth: 32
    match_type: RANGE
  }
  action_refs {
    id: 16783703
  }
  action_refs {
    id: 16800567
    annotations: "@defaultonly"
    scope: DEFAULT_ONLY
  }
  size: 512
}
tables {
  preamble {
    id: 33611248
    name: "OptionalOne"
    alias: "OptionalOne"
  }
  match_fields {
    id: 1
    name: "header_test.field32"
    bitwidth: 32
    match_type: OPTIONAL
  }
  action_refs {
    id: 16783703
  }
  action_refs {
    id: 16800567
    annotations: "@defaultonly"
    scope: DEFAULT_ONLY
  }
  size: 512
}
tables {
  preamble {
    id: 33586101
    name: "MixMany"
    alias: "MixMany"
  }
  match_fields {
    id: 1
    name: "header_test.field32"
    bitwidth: 32
    match_type: EXACT
  }
  match_fields {
    id: 2
    name: "header_test.field16"
    bitwidth: 16
    match_type: LPM
  }
  match_fields {
    id: 3
    name: "header_test.field20"
    bitwidth: 20
    match_type: TERNARY
  }
  match_fields {
    id: 4
    name: "header_test.$valid$"
    bitwidth: 1
    match_type: EXACT
  }
  action_refs {
    id: 16783703
  }
  action_refs {
    id: 16827074
  }
  action_refs {
    id: 16800567
    annotations: "@defaultonly"
    scope: DEFAULT_ONLY
  }
  size: 512
}
tables {
  preamble {
    id: 33586946
    name: "IndirectWS"
    alias: "IndirectWS"
  }
  match_fields {
    id: 1
    name: "header_test.field32"
    bitwidth: 32
    match_type: EXACT
  }
  action_refs {
    id: 16783703
  }
  action_refs {
    id: 16809468
  }
  action_refs {
    id: 16800567
    annotations: "@defaultonly"
    scope: DEFAULT_ONLY
  }
  implementation_id: 285237193
  size: 512
}
tables {
  preamble {
    id: 33574985
    name: "ExactOneNonAligned"
    alias: "ExactOneNonAligned"
  }
  match_fields {
    id: 1
    name: "header_test.field12"
    bitwidth: 12
    match_type: EXACT
  }
  action_refs {
    id: 16783703
  }
  action_refs {
    id: 16809468
  }
  action_refs {
    id: 16800567
    annotations: "@defaultonly"
    scope: DEFAULT_ONLY
  }
  size: 512
}
tables {
  preamble {
    id: 33618629
    name: "ConstTable"
    alias: "ConstTable"
  }
  match_fields {
    id: 1
    name: "header_test.field16"
    bitwidth: 16
    match_type: EXACT
  }
  action_refs {
    id: 16783703
  }
  action_refs {
    id: 16809468
  }
  action_refs {
    id: 16800567
    annotations: "@defaultonly"
    scope: DEFAULT_ONLY
  }
  size: 1024
  is_const_table: true
}
tables {
  preamble {
    id: 33561884
    name: "ActionsAnnotationsTable"
    alias: "ActionsAnnotationsTable"
  }
  match_fields {
    id: 1
    name: "header_test.field16"
    bitwidth: 16
    match_type: EXACT
  }
  action_refs {
    id: 16783703
  }
  action_refs {
    id: 16809468
    annotations: "@tableonly"
    scope: TABLE_ONLY
  }
  action_refs {
    id: 16827074
    annotations: "@defaultonly"
    scope: DEFAULT_ONLY
  }
  action_refs {
    id: 16800567
    annotations: "@defaultonly"
    scope: DEFAULT_ONLY
  }
  size: 512
}
tables {
  preamble {
    id: 33562613
    name: "ConstDefaultActionTable"
    alias: "ConstDefaultActionTable"
  }
  match_fields {
    id: 1
    name: "header_test.field16"
    bitwidth: 16
    match_type: EXACT
  }
  action_refs {
    id: 16827074
  }
  action_refs {
    id: 16809468
    annotations: "@defaultonly"
    scope: DEFAULT_ONLY
  }
  const_default_action_id: 16809468
  size: 512
}
tables {
  preamble {
    id: 33599229
    name: "IdleTimeoutTable"
    alias: "IdleTimeoutTable"
  }
  match_fields {
    id: 1
    name: "header_test.field16"
    bitwidth: 16
    match_type: EXACT
  }
  action_refs {
    id: 16783703
  }
  action_refs {
    id: 16809468
  }
  action_refs {
    id: 16800567
    annotations: "@defaultonly"
    scope: DEFAULT_ONLY
  }
  size: 512
  idle_timeout_behavior: NOTIFY_CONTROL
}
tables {
  preamble {
    id: 33554507
    name: "StringMatchKeyTable"
    alias: "StringMatchKeyTable"
  }
  match_fields {
    id: 1
    name: "f13"
    match_type: EXACT
    type_name {
      name: "f13_t"
    }
  }
  action_refs {
    id: 16783703
  }
  action_refs {
    id: 16800567
    annotations: "@defaultonly"
    scope: DEFAULT_ONLY
  }
  const_default_action_id: 16800567
  size: 512
}
actions {
  preamble {
    id: 16800567
    name: "NoAction"
    alias: "NoAction"
  }
}
actions {
  preamble {
    id: 16783703
    name: "actionA"
    alias: "actionA"
  }
  params {
    id: 1
    name: "param"
    bitwidth: 48
  }
}
actions {
  preamble {
    id: 16809468
    name: "actionB"
    alias: "actionB"
  }
  params {
    id: 1
    name: "param"
    bitwidth: 8
  }
}
actions {
  preamble {
    id: 16827074
    name: "actionC"
    alias: "actionC"
  }
}
action_profiles {
  preamble {
    id: 285237193
    name: "ActProfWS"
    alias: "ActProfWS"
  }
  table_ids: 33586946
  with_selector: true
  size: 128
  max_group_size: 200
}
counters {
  preamble {
    id: 302055013
    name: "CounterA"
    alias: "CounterA"
  }
  spec {
    unit: PACKETS
  }
  size: 1024
}
direct_counters {
  preamble {
    id: 318768298
    name: "ExactOne_counter"
    alias: "ExactOne_counter"
  }
  spec {
    unit: PACKETS
  }
  direct_table_id: 33582705
}
meters {
  preamble {
    id: 335597387
    name: "MeterA"
    alias: "MeterA"
  }
  spec {
    unit: PACKETS
  }
  size: 1024
}
direct_meters {
  preamble {
    id: 352326600
    name: "ExactOne_meter"
    alias: "ExactOne_meter"
  }
  spec {
    unit: BYTES
  }
  direct_table_id: 33582705
}
digests {
  preamble {
    id: 385901477
    name: "test_digest_t"
    alias: "test_digest_t"
  }
  type_spec {
    struct {
      name: "test_digest_t"
    }
  }
}
type_info {
  structs {
    key: "test_digest_t"
    value {
      members {
        name: "f48"
        type_spec {
          bitstring {
            bit {
              bitwidth: 48
            }
          }
        }
      }
      members {
        name: "f12"
        type_spec {
          bitstring {
            bit {
              bitwidth: 12
            }
          }
        }
      }
    }
  }
<<<<<<< HEAD
}
controller_packet_metadata {
  preamble {
    id: 76689799
    name: "packet_out"
    alias: "packet_out"
    annotations: "@controller_header(\"packet_out\")"
  }
  metadata {
    id: 1
    name: "egress_port"
    bitwidth: 16
  }
}
controller_packet_metadata {
  preamble {
    id: 81826293
    name: "packet_in"
    alias: "packet_in"
    annotations: "@controller_header(\"packet_in\")"
  }
  metadata {
    id: 1
    name: "ingress_port"
    bitwidth: 16
=======
  new_types {
    key: "f13_t"
    value {
      translated_type {
        sdn_string {
        }
      }
    }
>>>>>>> 77746e73
  }
}<|MERGE_RESOLUTION|>--- conflicted
+++ resolved
@@ -501,33 +501,6 @@
       }
     }
   }
-<<<<<<< HEAD
-}
-controller_packet_metadata {
-  preamble {
-    id: 76689799
-    name: "packet_out"
-    alias: "packet_out"
-    annotations: "@controller_header(\"packet_out\")"
-  }
-  metadata {
-    id: 1
-    name: "egress_port"
-    bitwidth: 16
-  }
-}
-controller_packet_metadata {
-  preamble {
-    id: 81826293
-    name: "packet_in"
-    alias: "packet_in"
-    annotations: "@controller_header(\"packet_in\")"
-  }
-  metadata {
-    id: 1
-    name: "ingress_port"
-    bitwidth: 16
-=======
   new_types {
     key: "f13_t"
     value {
@@ -536,6 +509,31 @@
         }
       }
     }
->>>>>>> 77746e73
+  }
+}
+controller_packet_metadata {
+  preamble {
+    id: 76689799
+    name: "packet_out"
+    alias: "packet_out"
+    annotations: "@controller_header(\"packet_out\")"
+  }
+  metadata {
+    id: 1
+    name: "egress_port"
+    bitwidth: 16
+  }
+}
+controller_packet_metadata {
+  preamble {
+    id: 81826293
+    name: "packet_in"
+    alias: "packet_in"
+    annotations: "@controller_header(\"packet_in\")"
+  }
+  metadata {
+    id: 1
+    name: "ingress_port"
+    bitwidth: 16
   }
 }